package common

import (
	"fmt"
	"github.com/fatih/color"
	"os"
	"strings"
	"sync"
	"time"
)

var Num int64
var End int64
var Results = make(chan *string)
var Start = true
var LogSucTime int64
var LogErrTime int64
var WaitTime int64
var Silent bool
var LogWG sync.WaitGroup
var Outputfile string

func init() {
	LogSucTime = time.Now().Unix()
	go SaveLog()
}

func LogSuccess(result string) {
	LogWG.Add(1)
	LogSucTime = time.Now().Unix()
	Results <- &result
}

func SaveLog() {
	for result := range Results {
		if !Silent {
			if strings.Contains(*result, "[+]") {
				color.Green(*result)
			} else if strings.Contains(*result, "[*]") {
				color.Cyan(*result)
			}
		}

		if IsSave {
			WriteFile(*result, Outputfile)
		}

		LogWG.Done()
	}
}

func WriteFile(result string, filename string) {
	var text = []byte(result + "\n")
	fl, err := os.OpenFile(filename, os.O_WRONLY|os.O_CREATE|os.O_APPEND, 0666)
	if err != nil {
		fmt.Printf("Open %s error, %v\n", filename, err)
		return
	}

	defer func() {
		_ = fl.Close()
	}()

	if _, err := fl.Write(text); err != nil {
		fmt.Printf("Write %s error, %v\n", filename, err)
	}
}

func LogError(errinfo interface{}) {
<<<<<<< HEAD
	if WaitTime == 0 {
		fmt.Printf("completed %v/%v %v \n", End, Num, errinfo)
	} else if (time.Now().Unix()-LogSucTime) > WaitTime && (time.Now().Unix()-LogErrTime) > WaitTime {
		fmt.Printf("completed %v/%v %v \n", End, Num, errinfo)
		LogErrTime = time.Now().Unix()
=======
	if WaitTime == 0 || (time.Now().Unix()-LogSucTime) > WaitTime && (time.Now().Unix()-LogErrTime) > WaitTime {
		color.Red(fmt.Sprintf("Completed %v/%v %v \n", End, Num, errinfo))

		if WaitTime != 0 {
			LogErrTime = time.Now().Unix()
		}
>>>>>>> 18937e1e
	}
}

func CheckErrs(err error) bool {
	if err == nil {
		return false
	}
	errs := []string{
		"closed by the remote host", "too many connections",
		"i/o timeout", "EOF", "A connection attempt failed",
		"established connection failed", "connection attempt failed",
		"Unable to read", "is not allowed to connect to this",
		"no pg_hba.conf entry",
		"No connection could be made",
		"invalid packet size",
		"bad connection",
	}
	for _, key := range errs {
		if strings.Contains(strings.ToLower(err.Error()), strings.ToLower(key)) {
			return true
		}
	}
	return false
}<|MERGE_RESOLUTION|>--- conflicted
+++ resolved
@@ -2,11 +2,12 @@
 
 import (
 	"fmt"
-	"github.com/fatih/color"
 	"os"
 	"strings"
 	"sync"
 	"time"
+
+	"github.com/fatih/color"
 )
 
 var Num int64
@@ -67,20 +68,12 @@
 }
 
 func LogError(errinfo interface{}) {
-<<<<<<< HEAD
-	if WaitTime == 0 {
-		fmt.Printf("completed %v/%v %v \n", End, Num, errinfo)
-	} else if (time.Now().Unix()-LogSucTime) > WaitTime && (time.Now().Unix()-LogErrTime) > WaitTime {
-		fmt.Printf("completed %v/%v %v \n", End, Num, errinfo)
-		LogErrTime = time.Now().Unix()
-=======
 	if WaitTime == 0 || (time.Now().Unix()-LogSucTime) > WaitTime && (time.Now().Unix()-LogErrTime) > WaitTime {
 		color.Red(fmt.Sprintf("Completed %v/%v %v \n", End, Num, errinfo))
 
 		if WaitTime != 0 {
 			LogErrTime = time.Now().Unix()
 		}
->>>>>>> 18937e1e
 	}
 }
 
